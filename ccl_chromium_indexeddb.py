--- conflicted
+++ resolved
@@ -451,8 +451,6 @@
     def get_object_store_metadata(self, db_id: int, obj_store_id: int, meta_type: ObjectStoreMetadataType):
         return self.object_store_meta.get_meta(db_id, obj_store_id, meta_type)
 
-<<<<<<< HEAD
-=======
     def _get_raw_global_metadata(self, live_only=True) -> typing.Dict[bytes, ccl_leveldb.Record]:
         # Global metadata always has the prefix 0 0 0 0
         if not live_only:
@@ -514,7 +512,7 @@
 
         return os_meta
 
->>>>>>> 9b00c73a
+
     def iterate_records(
             self, db_id: int, store_id: int, *,
             live_only=False, bad_deserializer_data_handler: typing.Callable[[IdbKey, bytes], typing.Any] = None):
